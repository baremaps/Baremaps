--- conflicted
+++ resolved
@@ -129,12 +129,9 @@
     <module>baremaps-testing</module>
     <module>baremaps-collection</module>
     <module>baremaps-geocoder</module>
-<<<<<<< HEAD
     <module>baremaps-iploc</module>
-=======
     <module>baremaps-nic</module>
     <module>baremaps-blob</module>
->>>>>>> 404fd787
   </modules>
 
   <profiles>
@@ -397,6 +394,16 @@
         <groupId>com.baremaps</groupId>
         <version>${project.parent.version}</version>
       </dependency>
+      <dependency>
+        <artifactId>baremaps-nic</artifactId>
+        <groupId>com.baremaps</groupId>
+        <version>${project.parent.version}</version>
+      </dependency>
+      <dependency>
+        <artifactId>baremaps-iploc</artifactId>
+        <groupId>com.baremaps</groupId>
+        <version>${project.parent.version}</version>
+      </dependency>
 
       <!-- External dependencies -->
       <dependency>
